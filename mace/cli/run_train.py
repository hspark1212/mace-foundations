###########################################################################################
# Training script for MACE
# Authors: Ilyes Batatia, Gregor Simm, David Kovacs
# This program is distributed under the MIT License (see MIT.md)
###########################################################################################

import ast
import glob
import json
import logging
import os
from pathlib import Path
from typing import Optional

import numpy as np
import torch.distributed
import torch.nn.functional
from e3nn import o3
from torch.nn.parallel import DistributedDataParallel as DDP
from torch.optim.swa_utils import SWALR, AveragedModel
from torch_ema import ExponentialMovingAverage

import mace
from mace import data, modules, tools
from mace.calculators.foundations_models import mace_mp
from mace.tools import torch_geometric
from mace.tools.scripts_utils import (
    LRScheduler,
    create_error_table,
    get_atomic_energies,
    get_config_type_weights,
    get_dataset_from_xyz,
    get_files_with_suffix,
    dict_to_array,
)
from mace.tools.slurm_distributed import DistributedEnvironment
from mace.tools.utils import load_foundations


def main() -> None:
    args = tools.build_default_arg_parser().parse_args()
    tag = tools.get_tag(name=args.name, seed=args.seed)
<<<<<<< HEAD
    if args.device == "xpu":
        try:
            import intel_extension_for_pytorch as ipex
        except ImportError:
            raise ImportError("Error: Intel extension for PyTorch not found, but XPU device was specified")
=======
    if args.distributed:
        try:
            distr_env = DistributedEnvironment()
        except Exception as e:  # pylint: disable=W0703
            logging.info(f"Error specifying environment for distributed training: {e}")
            return
        world_size = distr_env.world_size
        local_rank = distr_env.local_rank
        rank = distr_env.rank
        if rank == 0:
            print(distr_env)
        torch.distributed.init_process_group(backend="nccl")
    else:
        rank = int(0)
>>>>>>> 2a7d9243

    # Setup
    tools.set_seeds(args.seed)
    tools.setup_logger(level=args.log_level, tag=tag, directory=args.log_dir, rank=rank)

    if args.distributed:
        torch.cuda.set_device(local_rank)
        logging.info(f"Process group initialized: {torch.distributed.is_initialized()}")
        logging.info(f"Processes: {world_size}")

    try:
        logging.info(f"MACE version: {mace.__version__}")
    except AttributeError:
        logging.info("Cannot find MACE version, please install MACE via pip")
    logging.info(f"Configuration: {args}")

    tools.set_default_dtype(args.default_dtype)
    device = tools.init_device(args.device)

    if args.statistics_file is not None:
        with open(args.statistics_file, "r") as f:  # pylint: disable=W1514
            statistics = json.load(f)
        logging.info("Using statistics json file")
        args.r_max = statistics["r_max"]
        args.atomic_numbers = statistics["atomic_numbers"]
        args.mean = statistics["mean"]
        args.std = statistics["std"]
        args.avg_num_neighbors = statistics["avg_num_neighbors"]
        args.compute_avg_num_neighbors = False
        args.E0s = statistics["atomic_energies"]

    # Data preparation
    if args.train_file.endswith(".xyz"):
        if args.valid_file is not None:
            assert args.valid_file.endswith(
                ".xyz"
            ), "valid_file if given must be same format as train_file"
        config_type_weights = get_config_type_weights(args.config_type_weights)
        collections, atomic_energies_dict, theories = get_dataset_from_xyz(
            train_path=args.train_file,
            valid_path=args.valid_file,
            valid_fraction=args.valid_fraction,
            config_type_weights=config_type_weights,
            test_path=args.test_file,
            seed=args.seed,
            energy_key=args.energy_key,
            forces_key=args.forces_key,
            stress_key=args.stress_key,
            virials_key=args.virials_key,
            dipole_key=args.dipole_key,
            charges_key=args.charges_key,
        )
        if args.theories is not None:
            args.theories = ast.literal_eval(args.theories)
            assert set(theories) == set(args.theories), (
                "Theories from command line and data do not match,"
                f"{set(theories)} != {set(args.theories)}"
            )
            logging.info(
                "Using theories from command line argument,"
                f" theories used: {args.theories}"
            )
            theories = args.theories
        else:
            logging.info(
                "Using theories extracted from data files,"
                f" theories used: {theories}"
            )

        logging.info(
            f"Total number of configurations: train={len(collections.train)}, valid={len(collections.valid)}, "
            f"tests=[{', '.join([name + ': ' + str(len(test_configs)) for name, test_configs in collections.tests])}],"
        )
    else:
        atomic_energies_dict = None

    # Atomic number table
    # yapf: disable
    if args.atomic_numbers is None:
        assert args.train_file.endswith(".xyz"), "Must specify atomic_numbers when using .h5 train_file input"
        z_table = tools.get_atomic_number_table_from_zs(
            z
            for configs in (collections.train, collections.valid)
            for config in configs
            for z in config.atomic_numbers
        )
    else:
        if args.statistics_file is None:
            logging.info("Using atomic numbers from command line argument")
        else:
            logging.info("Using atomic numbers from statistics file")
        zs_list = ast.literal_eval(args.atomic_numbers)
        assert isinstance(zs_list, list)
        z_table = tools.get_atomic_number_table_from_zs(zs_list)
    # yapf: enable
    logging.info(z_table)

    if atomic_energies_dict is None or len(atomic_energies_dict) == 0:
        if args.train_file.endswith(".xyz"):
            atomic_energies_dict = get_atomic_energies(
                args.E0s, collections.train, z_table, theories
            )
        else:
            atomic_energies_dict = get_atomic_energies(
                args.E0s, None, z_table, theories
            )

    if args.model == "AtomicDipolesMACE":
        atomic_energies = None
        dipole_only = True
        compute_dipole = True
        compute_energy = False
        args.compute_forces = False
        compute_virials = False
        args.compute_stress = False
    else:
        dipole_only = False
        if args.model == "EnergyDipolesMACE":
            compute_dipole = True
            compute_energy = True
            args.compute_forces = True
            compute_virials = False
            args.compute_stress = False
        else:
            compute_energy = True
            compute_dipole = False
        # atomic_energies: np.ndarray = np.array(
        #     [atomic_energies_dict[z] for z in z_table.zs]
        # )
        atomic_energies = dict_to_array(atomic_energies_dict)
        logging.info(f"Atomic energies: {atomic_energies.tolist()}")

    if args.train_file.endswith(".xyz"):
        train_set = [
            data.AtomicData.from_config(
                config, z_table=z_table, cutoff=args.r_max, theories=theories
            )
            for config in collections.train
        ]
        valid_sets = {theory: [] for theory in theories}
        for theory in theories:
            valid_sets[theory] = [
                data.AtomicData.from_config(
                    config, z_table=z_table, cutoff=args.r_max, theories=theories
                )
                for config in collections.valid
                if config.theory == theory
            ]

    elif args.train_file.endswith(".h5"):
        train_set = data.HDF5Dataset(
            args.train_file, r_max=args.r_max, z_table=z_table, theories=theories
        )
        valid_set = data.HDF5Dataset(
            args.valid_file, r_max=args.r_max, z_table=z_table, theories=theories
        )
    else:  # This case would be for when the file path is to a directory of multiple .h5 files
        train_set = data.dataset_from_sharded_hdf5(
            args.train_file, r_max=args.r_max, z_table=z_table, theories=theories
        )
        valid_set = data.dataset_from_sharded_hdf5(
            args.valid_file, r_max=args.r_max, z_table=z_table, theories=theories
        )

    train_sampler, valid_sampler = None, None
    if args.distributed:
        train_sampler = torch.utils.data.distributed.DistributedSampler(
            train_set,
            num_replicas=world_size,
            rank=rank,
            shuffle=True,
            drop_last=True,
            seed=args.seed,
        )
        valid_sampler = torch.utils.data.distributed.DistributedSampler(
            valid_set,
            num_replicas=world_size,
            rank=rank,
            shuffle=True,
            drop_last=True,
            seed=args.seed,
        )

    train_loader = torch_geometric.dataloader.DataLoader(
        dataset=train_set,
        batch_size=args.batch_size,
        sampler=train_sampler,
        shuffle=(train_sampler is None),
        drop_last=False,
        pin_memory=args.pin_memory,
        num_workers=args.num_workers,
    )
    valid_loaders = {theories[i]: None for i in range(len(theories))}
    if not isinstance(valid_sets, dict):
        valid_sets = {"Default": valid_sets}
    for theory, valid_set in valid_sets.items():
        valid_loaders[theory] = torch_geometric.dataloader.DataLoader(
            dataset=valid_set,
            batch_size=args.valid_batch_size,
            sampler=valid_sampler,
            shuffle=(valid_sampler is None),
            drop_last=False,
            pin_memory=args.pin_memory,
            num_workers=args.num_workers,
        )
    # valid_loader = torch_geometric.dataloader.DataLoader(
    #     dataset=valid_set,
    #     batch_size=args.valid_batch_size,
    #     sampler=valid_sampler,
    #     shuffle=(valid_sampler is None),
    #     drop_last=False,
    #     pin_memory=args.pin_memory,
    #     num_workers=args.num_workers,
    # )

    # loss_fn: torch.nn.Module = get_loss_fn(
    #     args.loss,
    #     args.energy_weight,
    #     args.forces_weight,
    #     args.stress_weight,
    #     args.virials_weight,
    #     args.dipole_weight,
    #     dipole_only,
    #     compute_dipole,
    # )

    if args.loss == "weighted":
        loss_fn = modules.WeightedEnergyForcesLoss(
            energy_weight=args.energy_weight, forces_weight=args.forces_weight
        )
    elif args.loss == "forces_only":
        loss_fn = modules.WeightedForcesLoss(forces_weight=args.forces_weight)
    elif args.loss == "virials":
        loss_fn = modules.WeightedEnergyForcesVirialsLoss(
            energy_weight=args.energy_weight,
            forces_weight=args.forces_weight,
            virials_weight=args.virials_weight,
        )
    elif args.loss == "stress":
        loss_fn = modules.WeightedEnergyForcesStressLoss(
            energy_weight=args.energy_weight,
            forces_weight=args.forces_weight,
            stress_weight=args.stress_weight,
        )
    elif args.loss == "huber":
        loss_fn = modules.WeightedHuberEnergyForcesStressLoss(
            energy_weight=args.energy_weight,
            forces_weight=args.forces_weight,
            stress_weight=args.stress_weight,
            huber_delta=args.huber_delta,
        )
    elif args.loss == "universal":
        loss_fn = modules.UniversalLoss(
            energy_weight=args.energy_weight,
            forces_weight=args.forces_weight,
            stress_weight=args.stress_weight,
            huber_delta=args.huber_delta,
        )
    elif args.loss == "dipole":
        assert (
            dipole_only is True
        ), "dipole loss can only be used with AtomicDipolesMACE model"
        loss_fn = modules.DipoleSingleLoss(
            dipole_weight=args.dipole_weight,
        )
    elif args.loss == "energy_forces_dipole":
        assert dipole_only is False and compute_dipole is True
        loss_fn = modules.WeightedEnergyForcesDipoleLoss(
            energy_weight=args.energy_weight,
            forces_weight=args.forces_weight,
            dipole_weight=args.dipole_weight,
        )
    else:
        # Unweighted Energy and Forces loss by default
        loss_fn = modules.WeightedEnergyForcesLoss(energy_weight=1.0, forces_weight=1.0)
    logging.info(loss_fn)

    if args.compute_avg_num_neighbors:
        avg_num_neighbors = modules.compute_avg_num_neighbors(train_loader)
        if args.distributed:
            num_graphs = torch.tensor(len(train_loader.dataset)).to(device)
            num_neighbors = num_graphs * torch.tensor(avg_num_neighbors).to(device)
            torch.distributed.all_reduce(num_graphs, op=torch.distributed.ReduceOp.SUM)
            torch.distributed.all_reduce(
                num_neighbors, op=torch.distributed.ReduceOp.SUM
            )
            args.avg_num_neighbors = (num_neighbors / num_graphs).item()
        else:
            args.avg_num_neighbors = avg_num_neighbors
    logging.info(f"Average number of neighbors: {args.avg_num_neighbors}")

    # Selecting outputs
    compute_virials = False
    if args.loss in ("stress", "virials", "huber"):
        compute_virials = True
        args.compute_stress = True
        args.error_table = "PerAtomRMSEstressvirials"

    output_args = {
        "energy": compute_energy,
        "forces": args.compute_forces,
        "virials": compute_virials,
        "stress": args.compute_stress,
        "dipoles": compute_dipole,
    }
    logging.info(f"Selected the following outputs: {output_args}")

    # Build model
    if args.foundation_model in ["small", "medium", "large"]:
        args.model = "ScaleShiftMACE"
        if args.foundation_model == "small":
            args.max_L = 0
        elif args.foundation_model == "medium":
            args.max_L = 1
        elif args.foundation_model == "large":
            args.max_L = 2
        args.num_channels = 128
        args.hidden_irreps = o3.Irreps(
            (args.num_channels * o3.Irreps.spherical_harmonics(args.max_L))
            .sort()
            .irreps.simplify()
        )
        args.interaction_first = "RealAgnosticResidualInteractionBlock"
        args.interaction = "RealAgnosticResidualInteractionBlock"
        logging.info(
            f"Using {args.foundation_model} mace-mp-0 settings. Hidden irreps: {args.hidden_irreps}"
        )
        model_config = dict(
            r_max=6.0,
            num_bessel=10,
            num_polynomial_cutoff=5,
            max_ell=3,
            interaction_cls=modules.interaction_classes[args.interaction],
            num_interactions=2,
            num_elements=len(z_table),
            hidden_irreps=o3.Irreps(args.hidden_irreps),
            atomic_energies=atomic_energies,
            avg_num_neighbors=args.avg_num_neighbors,
            atomic_numbers=z_table.zs,
        )
    else:
        logging.info("Building model")
        if args.num_channels is not None and args.max_L is not None:
            assert args.num_channels > 0, "num_channels must be positive integer"
            assert args.max_L >= 0, "max_L must be non-negative integer"
            args.hidden_irreps = o3.Irreps(
                (args.num_channels * o3.Irreps.spherical_harmonics(args.max_L))
                .sort()
                .irreps.simplify()
            )

        assert (
            len({irrep.mul for irrep in o3.Irreps(args.hidden_irreps)}) == 1
        ), "All channels must have the same dimension, use the num_channels and max_L keywords to specify the number of channels and the maximum L"

        logging.info(f"Hidden irreps: {args.hidden_irreps}")

        model_config = dict(
            r_max=args.r_max,
            num_bessel=args.num_radial_basis,
            num_polynomial_cutoff=args.num_cutoff_basis,
            max_ell=args.max_ell,
            interaction_cls=modules.interaction_classes[args.interaction],
            num_interactions=args.num_interactions,
            num_elements=len(z_table),
            hidden_irreps=o3.Irreps(args.hidden_irreps),
            atomic_energies=atomic_energies,
            avg_num_neighbors=args.avg_num_neighbors,
            atomic_numbers=z_table.zs,
        )

    model: torch.nn.Module

    if args.scaling == "no_scaling":
        args.std = 1.0
        logging.info("No scaling selected")
    elif (args.mean is None or args.std is None) and args.model != "AtomicDipolesMACE":
        print("args.model", args.model)
        args.mean, args.std = modules.scaling_classes[args.scaling](
            train_loader, atomic_energies
        )

    if args.model == "MACE":
        model = modules.ScaleShiftMACE(
            **model_config,
            pair_repulsion=args.pair_repulsion,
            distance_transform=args.distance_transform,
            correlation=args.correlation,
            gate=modules.gate_dict[args.gate],
            interaction_cls_first=modules.interaction_classes[
                "RealAgnosticInteractionBlock"
            ],
            MLP_irreps=o3.Irreps(args.MLP_irreps),
            atomic_inter_scale=args.std,
            atomic_inter_shift=[0.0] * len(theories),
            radial_MLP=ast.literal_eval(args.radial_MLP),
            radial_type=args.radial_type,
            theories=theories,
        )
    elif args.model == "ScaleShiftMACE":
        model = modules.ScaleShiftMACE(
            **model_config,
            pair_repulsion=args.pair_repulsion,
            distance_transform=args.distance_transform,
            correlation=args.correlation,
            gate=modules.gate_dict[args.gate],
            interaction_cls_first=modules.interaction_classes[args.interaction_first],
            MLP_irreps=o3.Irreps(args.MLP_irreps),
            atomic_inter_scale=args.std,
            atomic_inter_shift=args.mean,
            radial_MLP=ast.literal_eval(args.radial_MLP),
            radial_type=args.radial_type,
            theories=theories,
        )
    elif args.model == "ScaleShiftBOTNet":
        model = modules.ScaleShiftBOTNet(
            **model_config,
            gate=modules.gate_dict[args.gate],
            interaction_cls_first=modules.interaction_classes[args.interaction_first],
            MLP_irreps=o3.Irreps(args.MLP_irreps),
            atomic_inter_scale=args.std,
            atomic_inter_shift=args.mean,
        )
    elif args.model == "BOTNet":
        model = modules.BOTNet(
            **model_config,
            gate=modules.gate_dict[args.gate],
            interaction_cls_first=modules.interaction_classes[args.interaction_first],
            MLP_irreps=o3.Irreps(args.MLP_irreps),
        )
    elif args.model == "AtomicDipolesMACE":
        # std_df = modules.scaling_classes["rms_dipoles_scaling"](train_loader)
        assert args.loss == "dipole", "Use dipole loss with AtomicDipolesMACE model"
        assert (
            args.error_table == "DipoleRMSE"
        ), "Use error_table DipoleRMSE with AtomicDipolesMACE model"
        model = modules.AtomicDipolesMACE(
            **model_config,
            correlation=args.correlation,
            gate=modules.gate_dict[args.gate],
            interaction_cls_first=modules.interaction_classes[
                "RealAgnosticInteractionBlock"
            ],
            MLP_irreps=o3.Irreps(args.MLP_irreps),
            # dipole_scale=1,
            # dipole_shift=0,
        )
    elif args.model == "EnergyDipolesMACE":
        # std_df = modules.scaling_classes["rms_dipoles_scaling"](train_loader)
        assert (
            args.loss == "energy_forces_dipole"
        ), "Use energy_forces_dipole loss with EnergyDipolesMACE model"
        assert (
            args.error_table == "EnergyDipoleRMSE"
        ), "Use error_table EnergyDipoleRMSE with AtomicDipolesMACE model"
        model = modules.EnergyDipolesMACE(
            **model_config,
            correlation=args.correlation,
            gate=modules.gate_dict[args.gate],
            interaction_cls_first=modules.interaction_classes[
                "RealAgnosticInteractionBlock"
            ],
            MLP_irreps=o3.Irreps(args.MLP_irreps),
        )
    else:
        raise RuntimeError(f"Unknown model: '{args.model}'")

<<<<<<< HEAD

=======
    if args.foundation_model is not None:
        if args.foundation_model in ["small", "medium", "large"]:
            calc = mace_mp(
                model=args.foundation_model,
                device=args.device,
                default_dtype=args.default_dtype,
            )
            logging.info(
                f"Using foundation model {args.foundation_model} as initial checkpoint."
            )
            model_foundation = calc.models[0]
        else:
            model_foundation = torch.load(args.foundation_model, map_location=device)
            logging.info(
                f"Using foundation model {args.foundation_model} as initial checkpoint."
            )
        model = load_foundations(
            model,
            model_foundation,
            z_table,
            load_readout=True,
            max_L=args.max_L,
        )
>>>>>>> 2a7d9243
    model.to(device)

    # Optimizer
    decay_interactions = {}
    no_decay_interactions = {}
    for name, param in model.interactions.named_parameters():
        if "linear.weight" in name or "skip_tp_full.weight" in name:
            decay_interactions[name] = param
        else:
            no_decay_interactions[name] = param

    param_options = dict(
        params=[
            {
                "name": "embedding",
                "params": model.node_embedding.parameters(),
                "weight_decay": 0.0,
            },
            {
                "name": "interactions_decay",
                "params": list(decay_interactions.values()),
                "weight_decay": args.weight_decay,
            },
            {
                "name": "interactions_no_decay",
                "params": list(no_decay_interactions.values()),
                "weight_decay": 0.0,
            },
            {
                "name": "products",
                "params": model.products.parameters(),
                "weight_decay": args.weight_decay,
            },
            {
                "name": "readouts",
                "params": model.readouts.parameters(),
                "weight_decay": 0.0,
            },
        ],
        lr=args.lr,
        amsgrad=args.amsgrad,
    )

    optimizer: torch.optim.Optimizer
    if args.optimizer == "adamw":
        optimizer = torch.optim.AdamW(**param_options)
    else:
        optimizer = torch.optim.Adam(**param_options)
    if args.device == "xpu":
        logging.info("Optimzing model and optimzier for XPU")
        model, optimizer = ipex.optimize(model, optimizer=optimizer)
    logger = tools.MetricsLogger(directory=args.results_dir, tag=tag + "_train")


    lr_scheduler = LRScheduler(optimizer, args)

    swa: Optional[tools.SWAContainer] = None
    swas = [False]
    if args.swa:
        assert dipole_only is False, "swa for dipole fitting not implemented"
        swas.append(True)
        if args.start_swa is None:
            args.start_swa = (
                args.max_num_epochs // 4 * 3
            )  # if not set start swa at 75% of training
        if args.loss == "forces_only":
            logging.info("Can not select swa with forces only loss.")
        elif args.loss == "virials":
            loss_fn_energy = modules.WeightedEnergyForcesVirialsLoss(
                energy_weight=args.swa_energy_weight,
                forces_weight=args.swa_forces_weight,
                virials_weight=args.swa_virials_weight,
            )
        elif args.loss == "stress":
            loss_fn_energy = modules.WeightedEnergyForcesStressLoss(
                energy_weight=args.swa_energy_weight,
                forces_weight=args.swa_forces_weight,
                stress_weight=args.swa_stress_weight,
            )
        elif args.loss == "energy_forces_dipole":
            loss_fn_energy = modules.WeightedEnergyForcesDipoleLoss(
                args.swa_energy_weight,
                forces_weight=args.swa_forces_weight,
                dipole_weight=args.swa_dipole_weight,
            )
            logging.info(
                f"Using stochastic weight averaging (after {args.start_swa} epochs) with energy weight : {args.swa_energy_weight}, forces weight : {args.swa_forces_weight}, dipole weight : {args.swa_dipole_weight} and learning rate : {args.swa_lr}"
            )
        else:
            loss_fn_energy = modules.WeightedEnergyForcesLoss(
                energy_weight=args.swa_energy_weight,
                forces_weight=args.swa_forces_weight,
            )
            logging.info(
                f"Using stochastic weight averaging (after {args.start_swa} epochs) with energy weight : {args.swa_energy_weight}, forces weight : {args.swa_forces_weight} and learning rate : {args.swa_lr}"
            )
        swa = tools.SWAContainer(
            model=AveragedModel(model),
            scheduler=SWALR(
                optimizer=optimizer,
                swa_lr=args.swa_lr,
                anneal_epochs=1,
                anneal_strategy="linear",
            ),
            start=args.start_swa,
            loss_fn=loss_fn_energy,
        )

    checkpoint_handler = tools.CheckpointHandler(
        directory=args.checkpoints_dir,
        tag=tag,
        keep=args.keep_checkpoints,
        swa_start=args.start_swa,
    )

    start_epoch = 0
    if args.restart_latest:
        try:
            opt_start_epoch = checkpoint_handler.load_latest(
                state=tools.CheckpointState(model, optimizer, lr_scheduler),
                swa=True,
                device=device,
            )
        except Exception:  # pylint: disable=W0703
            opt_start_epoch = checkpoint_handler.load_latest(
                state=tools.CheckpointState(model, optimizer, lr_scheduler),
                swa=False,
                device=device,
            )
        if opt_start_epoch is not None:
            start_epoch = opt_start_epoch

    ema: Optional[ExponentialMovingAverage] = None
    if args.ema:
        ema = ExponentialMovingAverage(model.parameters(), decay=args.ema_decay)
    else:
        for group in optimizer.param_groups:
            group["lr"] = args.lr

    logging.info(model)
    logging.info(f"Number of parameters: {tools.count_parameters(model)}")
    logging.info(f"Optimizer: {optimizer}")

    if args.wandb:
        logging.info("Using Weights and Biases for logging")
        import wandb

        wandb_config = {}
        args_dict = vars(args)

        for key, value in args_dict.items():
            if isinstance(value, np.ndarray):
                args_dict[key] = value.tolist()

        args_dict_json = json.dumps(args_dict)
        for key in args.wandb_log_hypers:
            wandb_config[key] = args_dict[key]
        tools.init_wandb(
            project=args.wandb_project,
            entity=args.wandb_entity,
            name=args.wandb_name,
            config=wandb_config,
        )
        wandb.run.summary["params"] = args_dict_json

    if args.distributed:
        distributed_model = DDP(model, device_ids=[local_rank])
    else:
        distributed_model = None

    tools.train(
        model=model,
        loss_fn=loss_fn,
        train_loader=train_loader,
        valid_loaders=valid_loaders,
        optimizer=optimizer,
        lr_scheduler=lr_scheduler,
        checkpoint_handler=checkpoint_handler,
        eval_interval=args.eval_interval,
        start_epoch=start_epoch,
        max_num_epochs=args.max_num_epochs,
        logger=logger,
        patience=args.patience,
        output_args=output_args,
        device=device,
        swa=swa,
        ema=ema,
        max_grad_norm=args.clip_grad,
        log_errors=args.error_table,
        log_wandb=args.wandb,
        distributed=args.distributed,
        distributed_model=distributed_model,
        train_sampler=train_sampler,
        rank=rank,
    )

    logging.info("Computing metrics for training, validation, and test sets")

    all_data_loaders = {
        "train": train_loader,
    }
    for theory, valid_loader in valid_loaders.items():
        all_data_loaders[theory] = valid_loader

    test_sets = {}
    if args.train_file.endswith(".xyz"):
        for name, subset in collections.tests:
            test_sets[name] = [
                data.AtomicData.from_config(
                    config, z_table=z_table, cutoff=args.r_max, theories=theories
                )
                for config in subset
            ]
    elif not args.multi_processed_test:
        test_files = get_files_with_suffix(args.test_dir, "_test.h5")
        for test_file in test_files:
            name = os.path.splitext(os.path.basename(test_file))[0]
            test_sets[name] = data.HDF5Dataset(
                test_file, r_max=args.r_max, z_table=z_table, theories=theories
            )
    else:
        test_folders = glob(args.test_dir + "/*")
        for folder in test_folders:
            name = os.path.splitext(os.path.basename(test_file))[0]
            test_sets[name] = data.dataset_from_sharded_hdf5(
                folder, r_max=args.r_max, z_table=z_table, theories=theories
            )

    for test_name, test_set in test_sets.items():
        test_sampler = None
        if args.distributed:
            test_sampler = torch.utils.data.distributed.DistributedSampler(
                test_set,
                num_replicas=world_size,
                rank=rank,
                shuffle=True,
                drop_last=True,
                seed=args.seed,
            )
        test_loader = torch_geometric.dataloader.DataLoader(
            test_set,
            batch_size=args.valid_batch_size,
            shuffle=(test_sampler is None),
            drop_last=False,
            num_workers=args.num_workers,
            pin_memory=args.pin_memory,
        )
        all_data_loaders[test_name] = test_loader

    for swa_eval in swas:
        epoch = checkpoint_handler.load_latest(
            state=tools.CheckpointState(model, optimizer, lr_scheduler),
            swa=swa_eval,
            device=device,
        )
        model.to(device)
        if args.distributed:
            distributed_model = DDP(model, device_ids=[local_rank])
        model_to_evaluate = model if not args.distributed else distributed_model
        logging.info(f"Loaded model from epoch {epoch}")

        for param in model.parameters():
            param.requires_grad = False
        table = create_error_table(
            table_type=args.error_table,
            all_data_loaders=all_data_loaders,
            model=model_to_evaluate,
            loss_fn=loss_fn,
            output_args=output_args,
            log_wandb=args.wandb,
            device=device,
            distributed=args.distributed,
        )
        logging.info("\n" + str(table))

        if rank == 0:
            # Save entire model
            if swa_eval:
                model_path = Path(args.checkpoints_dir) / (tag + "_swa.model")
            else:
                model_path = Path(args.checkpoints_dir) / (tag + ".model")
            logging.info(f"Saving model to {model_path}")
            if args.save_cpu:
                model = model.to("cpu")
            torch.save(model, model_path)

            if swa_eval:
                torch.save(model, Path(args.model_dir) / (args.name + "_swa.model"))
            else:
                torch.save(model, Path(args.model_dir) / (args.name + ".model"))

        if args.distributed:
            torch.distributed.barrier()

    logging.info("Done")
    if args.distributed:
        torch.distributed.destroy_process_group()


if __name__ == "__main__":
    main()<|MERGE_RESOLUTION|>--- conflicted
+++ resolved
@@ -40,13 +40,12 @@
 def main() -> None:
     args = tools.build_default_arg_parser().parse_args()
     tag = tools.get_tag(name=args.name, seed=args.seed)
-<<<<<<< HEAD
+
     if args.device == "xpu":
         try:
             import intel_extension_for_pytorch as ipex
         except ImportError:
             raise ImportError("Error: Intel extension for PyTorch not found, but XPU device was specified")
-=======
     if args.distributed:
         try:
             distr_env = DistributedEnvironment()
@@ -61,7 +60,6 @@
         torch.distributed.init_process_group(backend="nccl")
     else:
         rank = int(0)
->>>>>>> 2a7d9243
 
     # Setup
     tools.set_seeds(args.seed)
@@ -529,9 +527,6 @@
     else:
         raise RuntimeError(f"Unknown model: '{args.model}'")
 
-<<<<<<< HEAD
-
-=======
     if args.foundation_model is not None:
         if args.foundation_model in ["small", "medium", "large"]:
             calc = mace_mp(
@@ -555,7 +550,6 @@
             load_readout=True,
             max_L=args.max_L,
         )
->>>>>>> 2a7d9243
     model.to(device)
 
     # Optimizer
